# CoastPy

Python tools for cloud-native coastal analytics.

## Installation

You can install coastpy with pip in a Python environment where [GDAL](https://pypi.org/project/GDAL/) and [pyproj](https://pypi.org/project/pyproj/) are already installed.

```bash
pip install coastpy
```

<<<<<<< HEAD
From scratch it's probably easier to install with [conda](https://github.com/conda-forge/miniforge):
=======
However, if you start from scratch, it's probably easier to install with conda:
>>>>>>> 8dcdb7e9

```bash
conda env create -f environment.yaml
```

## Data

The data that is produced with this software can be directly accessed via the cloud using
tools like
[DuckDB](https://duckdb.org/docs/installation/?version=stable&environment=cli&platform=macos&download_method=package_manager);
see the [tutorials](./tutorials/) and [analytics](./analytics/) other for other access
methods (Python) and latest usage instructions.

### Global Coastal Transect System (GCTS)

Cross-shore coastal transects are essential to coastal monitoring, offering a consistent
reference line to measure coastal change, while providing a robust foundation to map
coastal characteristics and derive coastal statistics thereof.

The Global Coastal Transect System consists of more than 11 million cross-shore coastal
transects uniformly spaced at 100-m intervals alongshore, for all OpenStreetMap
coastlines that are longer than 5 kilometers.

```bash
# Download all transects located in the United States.
duckdb -c "COPY (SELECT * FROM 'az://coclico.blob.core.windows.net/gcts/release/2024-08-02/*.parquet' AS gcts WHERE gcts.country = 'US') TO 'United_States.parquet' (FORMAT 'PARQUET')"
```

```bash
# Download transects by bounding box.
duckdb -c "COPY (SELECT * FROM 'az://coclico.blob.core.windows.net/gcts/release/2024-08-02/*.parquet' AS gcts WHERE bbox.xmin <= 14.58 AND bbox.ymin <= -22.77 AND bbox.xmax >= 14.27 AND bbox.ymax >= -23.57) TO area_of_interest.parquet (FORMAT 'PARQUET')"
```

```bash
# Or, download the data in bulk using AZ CLI
az storage blob download-batch \
    --destination "./" \
    --source "gcts" \
    --pattern "release/2024-08-02/*.parquet" \
    --account-name coclico
```

### Coastal Grid

The Coastal Grid dataset provides a global tiling system for coastal analytics. It
supports scalable data processing workflows by offering coastal tiles at varying zoom
levels (5, 6, 7) and buffer sizes (500 m, 1000 m, 2000 m, 5000 m, 10000 m, 15000 m).

## Usage

More installation and usage instructions will come when we build the documentation. For
now, to run the tutorials, analytics or scripts proceed as follows. Clone the repository,
and install the [environment](environment.yaml) using a package manager like
[miniconda](https://github.com/conda-forge/miniforge?tab=readme-ov-file#download). Then you
may use Jupyter lab to run and/or explore the (interactive) content in the notebooks.

```bash
git clone https://TUDelft-CITG/coastpy.git
cd coastpy
mamba env create -f environment.yml
jupyter lab
```

## Citation:

```latex
@article{CALKOEN2025106257,
  title     = {Enabling coastal analytics at planetary scale},
  journal   = {Environmental Modelling & Software},
  volume    = {183},
  pages     = {106257},
  year      = {2025},
  issn      = {1364-8152},
  doi       = {https://doi.org/10.1016/j.envsoft.2024.106257},
  url       = {https://www.sciencedirect.com/science/article/pii/S1364815224003189},
}
```

## Contributing

Interested in contributing? Check out the contributing guidelines. Please note that this project is released with a Code of Conduct. By contributing to this project, you agree to abide by its terms.

## License

`coastpy` was created by Floris Calkoen. The software is licensed under the terms of the
MIT license. Data licenses are typically CC-BY-4.0, and can be found in the respective
STAC collection.<|MERGE_RESOLUTION|>--- conflicted
+++ resolved
@@ -10,11 +10,7 @@
 pip install coastpy
 ```
 
-<<<<<<< HEAD
-From scratch it's probably easier to install with [conda](https://github.com/conda-forge/miniforge):
-=======
 However, if you start from scratch, it's probably easier to install with conda:
->>>>>>> 8dcdb7e9
 
 ```bash
 conda env create -f environment.yaml
